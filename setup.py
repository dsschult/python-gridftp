import os
import sys
import platform
from distutils.core import setup, Extension

<<<<<<< HEAD
GLOBUS_LOCATION = "/usr"

try:
    GLOBUS_LOCATION = os.environ["GLOBUS_LOCATION"]
except KeyError:
    print >> sys.stderr, "GLOBUS_LOCATION is not set; using default %s" %(GLOBUS_LOCATION)

if platform.dist()[0] == 'debian':
        my_include_dirs=[ "/usr/include/globus", "/usr/lib/globus/include" ]
=======
WORD_SIZE = None

try:
    processorString = platform.machine()
    platformString = platform.platform()

    if processorString == 'x86_64' or '64bit' in platformString:
        WORD_SIZE = 64
    else:
        WORD_SIZE = 32
except Exception, e:
    print >> sys.stderr, "Unable to determine if using x86_64 processor"
    sys.exit(-1)

linkFlags32 = [
"-lglobus_ftp_client",
"-lglobus_ftp_control",
"-lglobus_usage",
"-lglobus_io",
"-lglobus_xio",
"-lgssapi_error",
"-lglobus_gss_assist",
"-lglobus_gssapi_gsi",
"-lglobus_gsi_proxy_core",
"-lglobus_gsi_credential",
"-lglobus_gsi_callback",
"-lglobus_oldgaa",
"-lglobus_gsi_sysconfig",
"-lglobus_gsi_cert_utils",
"-lglobus_openssl",
"-lglobus_openssl_error",
"-lglobus_callout",
"-lglobus_proxy_ssl",
"-lglobus_common",
"-lssl",
"-lcrypto",
"-lltdl",
]

linkFlags64 = [
"-lglobus_ftp_client",
"-lglobus_ftp_control",
"-lglobus_usage",
"-lglobus_io",
"-lglobus_xio",
"-lglobus_gssapi_gsi",
"-lglobus_gsi_proxy_core",
"-lglobus_gsi_credential",
"-lglobus_gsi_callback",
"-lglobus_oldgaa",
"-lglobus_gsi_sysconfig",
"-lglobus_gsi_cert_utils",
"-lglobus_openssl",
"-lglobus_openssl_error",
"-lglobus_callout",
"-lglobus_proxy_ssl",
"-lglobus_common",
"-lssl",
"-lcrypto",
"-lltdl",
]

if WORD_SIZE == 64:
    linkFlags = linkFlags64
>>>>>>> 11847805
else:
        my_include_dirs=[ "/usr/include/globus", "/usr/lib64/globus/include" ]
    
linkFlags = [
"-L%s/lib64" % GLOBUS_LOCATION,
"-lglobus_ftp_client",
"-lglobus_io",
"-lglobus_common",
]

if platform.dist()[0] == 'debian':
        my_include_dirs=[ "/usr/include/globus", "/usr/lib/globus/include" ]
else:
        my_include_dirs=[ "/usr/include/globus", "/usr/lib64/globus/include" ]
    

e = Extension(
        "gridftpwrapper",
        ["gridftpwrapper.c"],
        include_dirs=my_include_dirs,
        extra_compile_args=["-O0", "-Wno-strict-prototypes" ],
        extra_link_args=linkFlags
        )

extModList = [e]

setup(name="python-gridftp",
      version="1.3.0",
      description="Python GridFTP client bindings",
      author="Jeff Kline",
      author_email="kline@gravity.phys.uwm.edu",
      url="http://www.lsc-group.phys.uwm.edu/LDR",
      py_modules=["gridftpClient", "gridftpwrapper"],
      ext_modules=extModList
      )<|MERGE_RESOLUTION|>--- conflicted
+++ resolved
@@ -3,7 +3,6 @@
 import platform
 from distutils.core import setup, Extension
 
-<<<<<<< HEAD
 GLOBUS_LOCATION = "/usr"
 
 try:
@@ -13,72 +12,6 @@
 
 if platform.dist()[0] == 'debian':
         my_include_dirs=[ "/usr/include/globus", "/usr/lib/globus/include" ]
-=======
-WORD_SIZE = None
-
-try:
-    processorString = platform.machine()
-    platformString = platform.platform()
-
-    if processorString == 'x86_64' or '64bit' in platformString:
-        WORD_SIZE = 64
-    else:
-        WORD_SIZE = 32
-except Exception, e:
-    print >> sys.stderr, "Unable to determine if using x86_64 processor"
-    sys.exit(-1)
-
-linkFlags32 = [
-"-lglobus_ftp_client",
-"-lglobus_ftp_control",
-"-lglobus_usage",
-"-lglobus_io",
-"-lglobus_xio",
-"-lgssapi_error",
-"-lglobus_gss_assist",
-"-lglobus_gssapi_gsi",
-"-lglobus_gsi_proxy_core",
-"-lglobus_gsi_credential",
-"-lglobus_gsi_callback",
-"-lglobus_oldgaa",
-"-lglobus_gsi_sysconfig",
-"-lglobus_gsi_cert_utils",
-"-lglobus_openssl",
-"-lglobus_openssl_error",
-"-lglobus_callout",
-"-lglobus_proxy_ssl",
-"-lglobus_common",
-"-lssl",
-"-lcrypto",
-"-lltdl",
-]
-
-linkFlags64 = [
-"-lglobus_ftp_client",
-"-lglobus_ftp_control",
-"-lglobus_usage",
-"-lglobus_io",
-"-lglobus_xio",
-"-lglobus_gssapi_gsi",
-"-lglobus_gsi_proxy_core",
-"-lglobus_gsi_credential",
-"-lglobus_gsi_callback",
-"-lglobus_oldgaa",
-"-lglobus_gsi_sysconfig",
-"-lglobus_gsi_cert_utils",
-"-lglobus_openssl",
-"-lglobus_openssl_error",
-"-lglobus_callout",
-"-lglobus_proxy_ssl",
-"-lglobus_common",
-"-lssl",
-"-lcrypto",
-"-lltdl",
-]
-
-if WORD_SIZE == 64:
-    linkFlags = linkFlags64
->>>>>>> 11847805
 else:
         my_include_dirs=[ "/usr/include/globus", "/usr/lib64/globus/include" ]
     
